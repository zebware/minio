/*
 * Minio Cloud Storage, (C) 2017 Minio, Inc.
 *
 * Licensed under the Apache License, Version 2.0 (the "License");
 * you may not use this file except in compliance with the License.
 * You may obtain a copy of the License at
 *
 *     http://www.apache.org/licenses/LICENSE-2.0
 *
 * Unless required by applicable law or agreed to in writing, software
 * distributed under the License is distributed on an "AS IS" BASIS,
 * WITHOUT WARRANTIES OR CONDITIONS OF ANY KIND, either express or implied.
 * See the License for the specific language governing permissions and
 * limitations under the License.
 */

package cmd

import (
	"context"
	"errors"
	"fmt"
	"net"
	"net/url"
	"os"
	"sort"
	"strconv"
	"strings"
	"syscall"
	"time"

	humanize "github.com/dustin/go-humanize"
	"github.com/minio/minio-go/pkg/set"
	"github.com/minio/minio/cmd/logger"
)

// IPv4 addresses of local host.
var localIP4 = mustGetLocalIP4()

// mustSplitHostPort is a wrapper to net.SplitHostPort() where error is assumed to be a fatal.
func mustSplitHostPort(hostPort string) (host, port string) {
	host, port, err := net.SplitHostPort(hostPort)
	logger.FatalIf(err, "Unable to split host port %s", hostPort)
	return host, port
}

// mustGetLocalIP4 returns IPv4 addresses of local host.  It panics on error.
func mustGetLocalIP4() (ipList set.StringSet) {
	ipList = set.NewStringSet()
	addrs, err := net.InterfaceAddrs()
	logger.FatalIf(err, "Unable to get IP addresses of this host.")

	for _, addr := range addrs {
		var ip net.IP
		switch v := addr.(type) {
		case *net.IPNet:
			ip = v.IP
		case *net.IPAddr:
			ip = v.IP
		}

		if ip.To4() != nil {
			ipList.Add(ip.String())
		}
	}

	return ipList
}

// getHostIP4 returns IPv4 address of given host.
func getHostIP4(host string) (ipList set.StringSet, err error) {
	var ips []net.IP

	if ips, err = net.LookupIP(host); err != nil {
		// return err if not Docker or Kubernetes
		// We use IsDocker() method to check for Docker Swarm environment
		// as there is no reliable way to clearly identify Swarm from
		// Docker environment.
		if !IsDocker() && !IsKubernetes() {
			return ipList, err
		}

		// channel to indicate completion of host resolution
		doneCh := make(chan struct{})
		// Indicate retry routine to exit cleanly, upon this function return.
		defer close(doneCh)
		// Mark the starting time
		startTime := time.Now()
		// wait for hosts to resolve in exponentialbackoff manner
		for range newRetryTimerSimple(doneCh) {
			if ips, err = net.LookupIP(host); err == nil {
				break
			}
			// time elapsed
			timeElapsed := time.Since(startTime)
			// log error only if more than 1s elapsed
			if timeElapsed > defaultRetryCap {
				// log the message to console about the host not being
				// resolveable.
<<<<<<< HEAD
				errorIf(err, "Unable to resolve host %s (%s)", host,
					humanize.RelTime(startTime, startTime.Add(timeElapsed), "elapsed", ""))
				break
=======
				reqInfo := (&logger.ReqInfo{}).AppendTags("host", host)
				reqInfo.AppendTags("elapsedTime", humanize.RelTime(startTime, startTime.Add(timeElapsed), "elapsed", ""))
				ctx := logger.SetReqInfo(context.Background(), reqInfo)
				logger.LogIf(ctx, err)
>>>>>>> d69ba7d0
			}
		}
	}

	ipList = set.NewStringSet()
	for _, ip := range ips {
		if ip.To4() != nil {
			ipList.Add(ip.String())
		}
	}

	return ipList, err
}

// byLastOctetValue implements sort.Interface used in sorting a list
// of ip address by their last octet value in descending order.
type byLastOctetValue []net.IP

func (n byLastOctetValue) Len() int      { return len(n) }
func (n byLastOctetValue) Swap(i, j int) { n[i], n[j] = n[j], n[i] }
func (n byLastOctetValue) Less(i, j int) bool {
	// This case is needed when all ips in the list
	// have same last octets, Following just ensures that
	// 127.0.0.1 is moved to the end of the list.
	if n[i].String() == "127.0.0.1" {
		return false
	}
	if n[j].String() == "127.0.0.1" {
		return true
	}
	return []byte(n[i].To4())[3] > []byte(n[j].To4())[3]
}

// sortIPs - sort ips based on higher octects.
// The logic to sort by last octet is implemented to
// prefer CIDRs with higher octects, this in-turn skips the
// localhost/loopback address to be not preferred as the
// first ip on the list. Subsequently this list helps us print
// a user friendly message with appropriate values.
func sortIPs(ipList []string) []string {
	if len(ipList) == 1 {
		return ipList
	}

	var ipV4s []net.IP
	var nonIPs []string
	for _, ip := range ipList {
		nip := net.ParseIP(ip)
		if nip != nil {
			ipV4s = append(ipV4s, nip)
		} else {
			nonIPs = append(nonIPs, ip)
		}
	}

	sort.Sort(byLastOctetValue(ipV4s))

	var ips []string
	for _, ip := range ipV4s {
		ips = append(ips, ip.String())
	}

	return append(nonIPs, ips...)
}

func getAPIEndpoints(serverAddr string) (apiEndpoints []string) {
	host, port := mustSplitHostPort(serverAddr)

	var ipList []string
	if host == "" {
		ipList = sortIPs(localIP4.ToSlice())
	} else {
		ipList = []string{host}
	}

	for _, ip := range ipList {
		apiEndpoints = append(apiEndpoints, fmt.Sprintf("%s://%s:%s", getURLScheme(globalIsSSL), ip, port))
	}

	return apiEndpoints
}

// isHostIPv4 - helper for validating if the provided arg is an ip address.
func isHostIPv4(ipAddress string) bool {
	host, _, err := net.SplitHostPort(ipAddress)
	if err != nil {
		host = ipAddress
	}
	return net.ParseIP(host) != nil
}

// checkPortAvailability - check if given port is already in use.
// Note: The check method tries to listen on given port and closes it.
// It is possible to have a disconnected client in this tiny window of time.
func checkPortAvailability(port string) (err error) {
	// Return true if err is "address already in use" error.
	isAddrInUseErr := func(err error) (b bool) {
		if opErr, ok := err.(*net.OpError); ok {
			if sysErr, ok := opErr.Err.(*os.SyscallError); ok {
				if errno, ok := sysErr.Err.(syscall.Errno); ok {
					b = (errno == syscall.EADDRINUSE)
				}
			}
		}

		return b
	}

	network := []string{"tcp", "tcp4", "tcp6"}
	for _, n := range network {
		l, err := net.Listen(n, net.JoinHostPort("", port))
		if err == nil {
			// As we are able to listen on this network, the port is not in use.
			// Close the listener and continue check other networks.
			if err = l.Close(); err != nil {
				return err
			}
		} else if isAddrInUseErr(err) {
			// As we got EADDRINUSE error, the port is in use by other process.
			// Return the error.
			return err
		}
	}

	return nil
}

// extractHostPort - extracts host/port from many address formats
// such as, ":9000", "localhost:9000", "http://localhost:9000/"
func extractHostPort(hostAddr string) (string, string, error) {
	var addr, scheme string

	if hostAddr == "" {
		return "", "", errors.New("unable to process empty address")
	}

	// Simplify the work of url.Parse() and always send a url with
	if !strings.HasPrefix(hostAddr, "http://") && !strings.HasPrefix(hostAddr, "https://") {
		hostAddr = "//" + hostAddr
	}

	// Parse address to extract host and scheme field
	u, err := url.Parse(hostAddr)
	if err != nil {
		return "", "", err
	}

	addr = u.Host
	scheme = u.Scheme

	// Use the given parameter again if url.Parse()
	// didn't return any useful result.
	if addr == "" {
		addr = hostAddr
		scheme = "http"
	}

	// At this point, addr can be one of the following form:
	//	":9000"
	//	"localhost:9000"
	//	"localhost" <- in this case, we check for scheme

	host, port, err := net.SplitHostPort(addr)
	if err != nil {
		if !strings.Contains(err.Error(), "missing port in address") {
			return "", "", err
		}

		host = addr

		switch scheme {
		case "https":
			port = "443"
		case "http":
			port = "80"
		default:
			return "", "", errors.New("unable to guess port from scheme")
		}
	}

	return host, port, nil
}

// isLocalHost - checks if the given parameter
// correspond to one of the local IP of the
// current machine
func isLocalHost(host string) (bool, error) {
	hostIPs, err := getHostIP4(host)
	if err != nil {
		return false, err
	}

	// If intersection of two IP sets is not empty, then the host is local host.
	isLocal := !localIP4.Intersection(hostIPs).IsEmpty()
	return isLocal, nil
}

// sameLocalAddrs - returns true if two addresses, even with different
// formats, point to the same machine, e.g:
//   ':9000' and 'http://localhost:9000/' will return true
func sameLocalAddrs(addr1, addr2 string) (bool, error) {

	// Extract host & port from given parameters
	host1, port1, err := extractHostPort(addr1)
	if err != nil {
		return false, err
	}
	host2, port2, err := extractHostPort(addr2)
	if err != nil {
		return false, err
	}

	var addr1Local, addr2Local bool

	if host1 == "" {
		// If empty host means it is localhost
		addr1Local = true
	} else {
		// Host not empty, check if it is local
		if addr1Local, err = isLocalHost(host1); err != nil {
			return false, err
		}
	}

	if host2 == "" {
		// If empty host means it is localhost
		addr2Local = true
	} else {
		// Host not empty, check if it is local
		if addr2Local, err = isLocalHost(host2); err != nil {
			return false, err
		}
	}

	// If both of addresses point to the same machine, check if
	// have the same port
	if addr1Local && addr2Local {
		if port1 == port2 {
			return true, nil
		}
	}
	return false, nil
}

// CheckLocalServerAddr - checks if serverAddr is valid and local host.
func CheckLocalServerAddr(serverAddr string) error {
	host, port, err := net.SplitHostPort(serverAddr)
	if err != nil {
		return err
	}

	// Check whether port is a valid port number.
	p, err := strconv.Atoi(port)
	if err != nil {
		return fmt.Errorf("invalid port number")
	} else if p < 1 || p > 65535 {
		return fmt.Errorf("port number must be between 1 to 65535")
	}

	// 0.0.0.0 is a wildcard address and refers to local network
	// addresses. I.e, 0.0.0.0:9000 like ":9000" refers to port
	// 9000 on localhost.
	if host != "" && host != net.IPv4zero.String() {
		isLocalHost, err := isLocalHost(host)
		if err != nil {
			return err
		}
		if !isLocalHost {
			return fmt.Errorf("host in server address should be this server")
		}
	}

	return nil
}<|MERGE_RESOLUTION|>--- conflicted
+++ resolved
@@ -97,16 +97,11 @@
 			if timeElapsed > defaultRetryCap {
 				// log the message to console about the host not being
 				// resolveable.
-<<<<<<< HEAD
-				errorIf(err, "Unable to resolve host %s (%s)", host,
-					humanize.RelTime(startTime, startTime.Add(timeElapsed), "elapsed", ""))
-				break
-=======
 				reqInfo := (&logger.ReqInfo{}).AppendTags("host", host)
 				reqInfo.AppendTags("elapsedTime", humanize.RelTime(startTime, startTime.Add(timeElapsed), "elapsed", ""))
 				ctx := logger.SetReqInfo(context.Background(), reqInfo)
 				logger.LogIf(ctx, err)
->>>>>>> d69ba7d0
+				break
 			}
 		}
 	}
