/*
 * Minio Cloud Storage, (C) 2017 Minio, Inc.
 *
 * Licensed under the Apache License, Version 2.0 (the "License");
 * you may not use this file except in compliance with the License.
 * You may obtain a copy of the License at
 *
 *     http://www.apache.org/licenses/LICENSE-2.0
 *
 * Unless required by applicable law or agreed to in writing, software
 * distributed under the License is distributed on an "AS IS" BASIS,
 * WITHOUT WARRANTIES OR CONDITIONS OF ANY KIND, either express or implied.
 * See the License for the specific language governing permissions and
 * limitations under the License.
 */

package cmd

import (
	"errors"
	"fmt"
	"net"
	"reflect"
	"runtime"
	"testing"

	"github.com/minio/minio-go/pkg/set"
)

func TestMustSplitHostPort(t *testing.T) {
	testCases := []struct {
		hostPort     string
		expectedHost string
		expectedPort string
	}{
		{":54321", "", "54321"},
		{"server:54321", "server", "54321"},
		{":", "", ""},
		{":0", "", "0"},
		{":-10", "", "-10"},
		{"server:100000000", "server", "100000000"},
		{"server:https", "server", "https"},
	}

	for _, testCase := range testCases {
		host, port := mustSplitHostPort(testCase.hostPort)
		if testCase.expectedHost != host {
			t.Fatalf("host: expected = %v, got = %v", testCase.expectedHost, host)
		}

		if testCase.expectedPort != port {
			t.Fatalf("port: expected = %v, got = %v", testCase.expectedPort, port)
		}
	}
}

func TestSortIPs(t *testing.T) {
	testCases := []struct {
		ipList       []string
		sortedIPList []string
	}{
		// Default case of two ips one with higher octet moves
		// to the beginning of the list.
		{
			ipList:       []string{"127.0.0.1", "10.0.0.13"},
			sortedIPList: []string{"10.0.0.13", "127.0.0.1"},
		},
		// With multiple types of octet, chooses a higher octet.
		{
			ipList:       []string{"127.0.0.1", "172.0.21.1", "192.168.1.106"},
			sortedIPList: []string{"192.168.1.106", "172.0.21.1", "127.0.0.1"},
		},
		// With different ip along with localhost.
		{
			ipList:       []string{"127.0.0.1", "192.168.1.106"},
			sortedIPList: []string{"192.168.1.106", "127.0.0.1"},
		},
		// With a list of only one element nothing to sort.
		{
			ipList:       []string{"hostname"},
			sortedIPList: []string{"hostname"},
		},
		// With a list of only one element nothing to sort.
		{
			ipList:       []string{"127.0.0.1"},
			sortedIPList: []string{"127.0.0.1"},
		},
		// Non parsable ip is assumed to be hostame and gets preserved
		// as the left most elements, regardless of IP based sorting.
		{
			ipList:       []string{"hostname", "127.0.0.1", "192.168.1.106"},
			sortedIPList: []string{"hostname", "192.168.1.106", "127.0.0.1"},
		},
		// Non parsable ip is assumed to be hostname, with a mixed input of ip and hostname.
		// gets preserved and moved into left most elements, regardless of
		// IP based sorting.
		{
			ipList:       []string{"hostname1", "10.0.0.13", "hostname2", "127.0.0.1", "192.168.1.106"},
			sortedIPList: []string{"hostname1", "hostname2", "192.168.1.106", "10.0.0.13", "127.0.0.1"},
		},
		// With same higher octets, preferentially move the localhost.
		{
			ipList:       []string{"127.0.0.1", "10.0.0.1", "192.168.0.1"},
			sortedIPList: []string{"10.0.0.1", "192.168.0.1", "127.0.0.1"},
		},
	}
	for i, testCase := range testCases {
		gotIPList := sortIPs(testCase.ipList)
		if !reflect.DeepEqual(testCase.sortedIPList, gotIPList) {
			t.Errorf("Test %d: Expected %s, got %s", i+1, testCase.sortedIPList, gotIPList)
		}
	}
}

func TestMustGetLocalIP4(t *testing.T) {
	testCases := []struct {
		expectedIPList set.StringSet
	}{
		{set.CreateStringSet("127.0.0.1")},
	}

	for _, testCase := range testCases {
		ipList := mustGetLocalIP4()
		if testCase.expectedIPList != nil && testCase.expectedIPList.Intersection(ipList).IsEmpty() {
			t.Fatalf("host: expected = %v, got = %v", testCase.expectedIPList, ipList)
		}
	}
}

func TestGetHostIP(t *testing.T) {
<<<<<<< HEAD
	errMsg := ": no such host"
=======
>>>>>>> 60cc6184
	testCases := []struct {
		host           string
		expectedIPList set.StringSet
		expectedErr    error
		skipDocker     bool
	}{
<<<<<<< HEAD
		{"localhost", set.CreateStringSet("127.0.0.1"), nil, false},
		{"example.org", set.CreateStringSet("93.184.216.34"), nil, false},
		{"myserver", nil, fmt.Errorf("lookup server" + errMsg), true},
=======
		{"localhost", set.CreateStringSet("127.0.0.1"), nil},
		{"example.org", set.CreateStringSet("93.184.216.34"), nil},
>>>>>>> 60cc6184
	}

	for _, testCase := range testCases {
		if testCase.skipDocker && (IsDocker() || IsKubernetes()){
			continue
		}
		ipList, err := getHostIP4(testCase.host)
		if testCase.expectedErr == nil {
			if err != nil {
				t.Fatalf("error: expected = <nil>, got = %v", err)
			}
		} else if err == nil {
			t.Fatalf("error: expected = %v, got = <nil>", testCase.expectedErr)
		} else if testCase.expectedErr.Error() != err.Error() {
			t.Fatalf("error: expected = %v, got = %v", testCase.expectedErr, err)
		}

		if testCase.expectedIPList != nil && testCase.expectedIPList.Intersection(ipList).IsEmpty() {
			t.Fatalf("host: expected = %v, got = %v", testCase.expectedIPList, ipList)
		}
	}
}

// Tests finalize api endpoints.
func TestGetAPIEndpoints(t *testing.T) {
	testCases := []struct {
		serverAddr     string
		expectedResult string
	}{
		{":80", "http://127.0.0.1:80"},
		{"127.0.0.1:80", "http://127.0.0.1:80"},
		{"localhost:80", "http://localhost:80"},
	}

	for i, testCase := range testCases {
		apiEndpoints := getAPIEndpoints(testCase.serverAddr)
		apiEndpointSet := set.CreateStringSet(apiEndpoints...)
		if !apiEndpointSet.Contains(testCase.expectedResult) {
			t.Fatalf("test %d: expected: Found, got: Not Found", i+1)
		}
	}
}

// Tests for port availability logic written for server startup sequence.
func TestCheckPortAvailability(t *testing.T) {
	// Make a port is not available.
	port := getFreePort()
	listener, err := net.Listen("tcp", net.JoinHostPort("", port))
	if err != nil {
		t.Fatalf("Unable to listen on port %v", port)
	}
	defer listener.Close()

	testCases := []struct {
		port        string
		expectedErr error
	}{
		{port, fmt.Errorf("listen tcp :%v: bind: address already in use", port)},
		{getFreePort(), nil},
	}

	for _, testCase := range testCases {
		// On MS Windows, skip checking error case due to https://github.com/golang/go/issues/7598
		if runtime.GOOS == globalWindowsOSName && testCase.expectedErr != nil {
			continue
		}

		err := checkPortAvailability(testCase.port)
		if testCase.expectedErr == nil {
			if err != nil {
				t.Fatalf("error: expected = <nil>, got = %v", err)
			}
		} else if err == nil {
			t.Fatalf("error: expected = %v, got = <nil>", testCase.expectedErr)
		} else if testCase.expectedErr.Error() != err.Error() {
			t.Fatalf("error: expected = %v, got = %v", testCase.expectedErr, err)
		}
	}
}

func TestCheckLocalServerAddr(t *testing.T) {
	testCases := []struct {
		serverAddr  string
		expectedErr error
	}{
		{":54321", nil},
		{"localhost:54321", nil},
		{"0.0.0.0:9000", nil},
		{"", fmt.Errorf("missing port in address")},
		{"localhost", fmt.Errorf("address localhost: missing port in address")},
		{"example.org:54321", fmt.Errorf("host in server address should be this server")},
		{":0", fmt.Errorf("port number must be between 1 to 65535")},
		{":-10", fmt.Errorf("port number must be between 1 to 65535")},
	}

	for _, testCase := range testCases {
		err := CheckLocalServerAddr(testCase.serverAddr)
		if testCase.expectedErr == nil {
			if err != nil {
				t.Fatalf("error: expected = <nil>, got = %v", err)
			}
		} else if err == nil {
			t.Fatalf("error: expected = %v, got = <nil>", testCase.expectedErr)
		} else if testCase.expectedErr.Error() != err.Error() {
			t.Fatalf("error: expected = %v, got = %v", testCase.expectedErr, err)
		}
	}
}

func TestExtractHostPort(t *testing.T) {
	testCases := []struct {
		addr        string
		host        string
		port        string
		expectedErr error
	}{
		{"", "", "", errors.New("unable to process empty address")},
		{"localhost:9000", "localhost", "9000", nil},
		{"http://:9000/", "", "9000", nil},
		{"http://8.8.8.8:9000/", "8.8.8.8", "9000", nil},
		{"https://facebook.com:9000/", "facebook.com", "9000", nil},
	}

	for i, testCase := range testCases {
		host, port, err := extractHostPort(testCase.addr)
		if testCase.expectedErr == nil {
			if err != nil {
				t.Fatalf("Test %d: should succeed but failed with err: %v", i+1, err)
			}
			if host != testCase.host {
				t.Fatalf("Test %d: expected: %v, found: %v", i+1, testCase.host, host)
			}
			if port != testCase.port {
				t.Fatalf("Test %d: expected: %v, found: %v", i+1, testCase.port, port)
			}

		}
		if testCase.expectedErr != nil {
			if err == nil {
				t.Fatalf("Test %d:, should fail but succeeded.", i+1)
			}
			if testCase.expectedErr.Error() != err.Error() {
				t.Fatalf("Test %d: failed with different error, expected: '%v', found:'%v'.", i+1, testCase.expectedErr, err)
			}
		}
	}
}

func TestSameLocalAddrs(t *testing.T) {
	testCases := []struct {
		addr1       string
		addr2       string
		sameAddr    bool
		expectedErr error
	}{
		{"", "", false, errors.New("unable to process empty address")},
		{":9000", ":9000", true, nil},
		{"localhost:9000", ":9000", true, nil},
		{"localhost:9000", "http://localhost:9000", true, nil},
		{"http://localhost:9000", ":9000", true, nil},
		{"http://localhost:9000", "http://localhost:9000", true, nil},
		{"http://8.8.8.8:9000", "http://localhost:9000", false, nil},
	}

	for i, testCase := range testCases {
		sameAddr, err := sameLocalAddrs(testCase.addr1, testCase.addr2)
		if testCase.expectedErr != nil && err == nil {
			t.Fatalf("Test %d: should fail but succeeded", i+1)
		}
		if testCase.expectedErr == nil && err != nil {
			t.Fatalf("Test %d: should succeed but failed with %v", i+1, err)
		}
		if err == nil {
			if sameAddr != testCase.sameAddr {
				t.Fatalf("Test %d: expected: %v, found: %v", i+1, testCase.sameAddr, sameAddr)
			}
		} else {
			if err.Error() != testCase.expectedErr.Error() {
				t.Fatalf("Test %d: failed with different error, expected: '%v', found:'%v'.", i+1, testCase.expectedErr, err)
			}
		}
	}
}
func TestIsHostIPv4(t *testing.T) {
	testCases := []struct {
		args           string
		expectedResult bool
	}{
		{"localhost", false},
		{"localhost:9000", false},
		{"example.com", false},
		{"http://192.168.1.0", false},
		{"http://192.168.1.0:9000", false},
		{"192.168.1.0", true},
	}

	for _, testCase := range testCases {
		ret := isHostIPv4(testCase.args)
		if testCase.expectedResult != ret {
			t.Fatalf("expected: %v , got: %v", testCase.expectedResult, ret)
		}
	}
}<|MERGE_RESOLUTION|>--- conflicted
+++ resolved
@@ -128,30 +128,16 @@
 }
 
 func TestGetHostIP(t *testing.T) {
-<<<<<<< HEAD
-	errMsg := ": no such host"
-=======
->>>>>>> 60cc6184
 	testCases := []struct {
 		host           string
 		expectedIPList set.StringSet
 		expectedErr    error
-		skipDocker     bool
-	}{
-<<<<<<< HEAD
-		{"localhost", set.CreateStringSet("127.0.0.1"), nil, false},
-		{"example.org", set.CreateStringSet("93.184.216.34"), nil, false},
-		{"myserver", nil, fmt.Errorf("lookup server" + errMsg), true},
-=======
+	}{
 		{"localhost", set.CreateStringSet("127.0.0.1"), nil},
 		{"example.org", set.CreateStringSet("93.184.216.34"), nil},
->>>>>>> 60cc6184
-	}
-
-	for _, testCase := range testCases {
-		if testCase.skipDocker && (IsDocker() || IsKubernetes()){
-			continue
-		}
+	}
+
+	for _, testCase := range testCases {
 		ipList, err := getHostIP4(testCase.host)
 		if testCase.expectedErr == nil {
 			if err != nil {
