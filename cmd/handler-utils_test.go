/*
 * Minio Cloud Storage, (C) 2015, 2016, 2017 Minio, Inc.
 *
 * Licensed under the Apache License, Version 2.0 (the "License");
 * you may not use this file except in compliance with the License.
 * You may obtain a copy of the License at
 *
 *     http://www.apache.org/licenses/LICENSE-2.0
 *
 * Unless required by applicable law or agreed to in writing, software
 * distributed under the License is distributed on an "AS IS" BASIS,
 * WITHOUT WARRANTIES OR CONDITIONS OF ANY KIND, either express or implied.
 * See the License for the specific language governing permissions and
 * limitations under the License.
 */

package cmd

import (
	"bytes"
	"context"
	"encoding/json"
	"encoding/xml"
	"io/ioutil"
	"net/http"
	"os"
	"reflect"
	"strings"
	"testing"
)

// Tests validate bucket LocationConstraint.
func TestIsValidLocationContraint(t *testing.T) {
	obj, fsDir, err := prepareFS()
	if err != nil {
		t.Fatal(err)
	}
	defer os.RemoveAll(fsDir)
	if err = newTestConfig(globalMinioDefaultRegion, obj); err != nil {
		t.Fatal(err)
	}

	// Corrupted XML
	malformedReq := &http.Request{
		Body:          ioutil.NopCloser(bytes.NewBuffer([]byte("<>"))),
		ContentLength: int64(len("<>")),
	}

	// Not an XML
	badRequest := &http.Request{
		Body:          ioutil.NopCloser(bytes.NewReader([]byte("garbage"))),
		ContentLength: int64(len("garbage")),
	}

	// generates the input request with XML bucket configuration set to the request body.
<<<<<<< HEAD
	createExpectedRequest := func(req *http.Request, bucketConfig interface{}) (*http.Request, error) {
		var createBucketConfigBytes []byte
		createBucketConfigBytes, e := xml.Marshal(bucketConfig)
		if e != nil {
			return nil, e
		}
=======
	createExpectedRequest := func(req *http.Request, location string) *http.Request {
		createBucketConfig := createBucketLocationConfiguration{}
		createBucketConfig.Location = location
		createBucketConfigBytes, _ := xml.Marshal(createBucketConfig)
>>>>>>> 5e69a107
		createBucketConfigBuffer := bytes.NewBuffer(createBucketConfigBytes)
		req.Body = ioutil.NopCloser(createBucketConfigBuffer)
		req.ContentLength = int64(createBucketConfigBuffer.Len())
		return req
	}

	testCases := []struct {
<<<<<<< HEAD
		bucketConfig       interface{}
=======
		request            *http.Request
>>>>>>> 5e69a107
		serverConfigRegion string
		expectedCode       APIErrorCode
	}{
		// Test case - 1.
<<<<<<< HEAD
		{createBucketLocationConfiguration{Location: globalMinioDefaultRegion}, globalMinioDefaultRegion, ErrNone},
		// Test case - 2.
		// In case of empty request body ErrNone is returned.
		{createBucketLocationConfiguration{Location: ""}, globalMinioDefaultRegion, ErrNone},
		// Test case - 3.
		// In case of a request body that is another valid object ErrMalformedXML is returned.
		{ObjectIdentifier{}, globalMinioDefaultRegion, ErrMalformedXML},
		// Test case - 3.
		// In case of a request body that is another valid object ErrNone is returned.
		{"{\"test\" = \"text\"}", globalMinioDefaultRegion, ErrMalformedXML},
=======
		{createExpectedRequest(&http.Request{}, "eu-central-1"), globalMinioDefaultRegion, ErrNone},
		// Test case - 2.
		// In case of empty request body ErrNone is returned.
		{createExpectedRequest(&http.Request{}, ""), globalMinioDefaultRegion, ErrNone},
		// Test case - 3
		// In case of garbage request body ErrMalformedXML is returned.
		{badRequest, globalMinioDefaultRegion, ErrMalformedXML},
		// Test case - 4
		// In case of invalid XML request body ErrMalformedXML is returned.
		{malformedReq, globalMinioDefaultRegion, ErrMalformedXML},
>>>>>>> 5e69a107
	}

	for i, testCase := range testCases {
<<<<<<< HEAD
		var (
			e            error
			inputRequest *http.Request
			reqBytes     []byte
		)
		if reflect.TypeOf(testCase.bucketConfig).Kind() == reflect.String {
			inputRequest = &http.Request{}
			reqBytes, e = json.Marshal(testCase.bucketConfig)
			reader := bytes.NewReader(reqBytes)
			inputRequest.Body = ioutil.NopCloser(reader)
			inputRequest.ContentLength = int64(len(reqBytes))
		} else {
			inputRequest, e = createExpectedRequest(&http.Request{}, testCase.bucketConfig)
		}
		if e != nil {
			t.Fatalf("Test %d: Failed to Marshal bucket configuration", i+1)
		}
=======
>>>>>>> 5e69a107
		globalServerConfig.SetRegion(testCase.serverConfigRegion)
		_, actualCode := parseLocationConstraint(testCase.request)
		if testCase.expectedCode != actualCode {
			t.Errorf("Test %d: Expected the APIErrCode to be %d, but instead found %d", i+1, testCase.expectedCode, actualCode)
		}
	}
}

// Test validate form field size.
func TestValidateFormFieldSize(t *testing.T) {
	testCases := []struct {
		header http.Header
		err    error
	}{
		// Empty header returns error as nil,
		{
			header: nil,
			err:    nil,
		},
		// Valid header returns error as nil.
		{
			header: http.Header{
				"Content-Type": []string{"image/png"},
			},
			err: nil,
		},
		// Invalid header value > maxFormFieldSize+1
		{
			header: http.Header{
				"Garbage": []string{strings.Repeat("a", int(maxFormFieldSize)+1)},
			},
			err: errSizeUnexpected,
		},
	}

	// Run validate form field size check under all test cases.
	for i, testCase := range testCases {
		err := validateFormFieldSize(context.Background(), testCase.header)
		if err != nil {
			if err.Error() != testCase.err.Error() {
				t.Errorf("Test %d: Expected error %s, got %s", i+1, testCase.err, err)
			}
		}
	}
}

// Tests validate metadata extraction from http headers.
func TestExtractMetadataHeaders(t *testing.T) {
	testCases := []struct {
		header     http.Header
		metadata   map[string]string
		shouldFail bool
	}{
		// Validate if there a known 'content-type'.
		{
			header: http.Header{
				"Content-Type": []string{"image/png"},
			},
			metadata: map[string]string{
				"content-type": "image/png",
			},
			shouldFail: false,
		},
		// Validate if there are no keys to extract.
		{
			header: http.Header{
				"Test-1": []string{"123"},
			},
			metadata:   map[string]string{},
			shouldFail: false,
		},
		// Validate that there are all headers extracted
		{
			header: http.Header{
				"X-Amz-Meta-Appid":   []string{"amz-meta"},
				"X-Minio-Meta-Appid": []string{"minio-meta"},
			},
			metadata: map[string]string{
				"X-Amz-Meta-Appid":   "amz-meta",
				"X-Minio-Meta-Appid": "minio-meta",
			},
			shouldFail: false,
		},
		// Fail if header key is not in canonicalized form
		{
			header: http.Header{
				"x-amz-meta-appid": []string{"amz-meta"},
			},
			metadata: map[string]string{
				"x-amz-meta-appid": "amz-meta",
			},
			shouldFail: false,
		},
		// Support multiple values
		{
			header: http.Header{
				"x-amz-meta-key": []string{"amz-meta1", "amz-meta2"},
			},
			metadata: map[string]string{
				"x-amz-meta-key": "amz-meta1,amz-meta2",
			},
			shouldFail: false,
		},
		// Empty header input returns empty metadata.
		{
			header:     nil,
			metadata:   nil,
			shouldFail: true,
		},
	}

	// Validate if the extracting headers.
	for i, testCase := range testCases {
		metadata := make(map[string]string)
		err := extractMetadataFromMap(context.Background(), testCase.header, metadata)
		if err != nil && !testCase.shouldFail {
			t.Fatalf("Test %d failed to extract metadata: %v", i+1, err)
		}
		if err == nil && testCase.shouldFail {
			t.Fatalf("Test %d should fail, but it passed", i+1)
		}
		if err == nil && !reflect.DeepEqual(metadata, testCase.metadata) {
			t.Fatalf("Test %d failed: Expected \"%#v\", got \"%#v\"", i+1, testCase.metadata, metadata)
		}
	}
}

// Test getResource()
func TestGetResource(t *testing.T) {
	testCases := []struct {
		p                string
		host             string
		domains          []string
		expectedResource string
	}{
		{"/a/b/c", "test.mydomain.com", []string{"mydomain.com"}, "/test/a/b/c"},
		{"/a/b/c", "test.mydomain.com", []string{"notmydomain.com"}, "/a/b/c"},
		{"/a/b/c", "test.mydomain.com", nil, "/a/b/c"},
	}
	for i, test := range testCases {
		gotResource, err := getResource(test.p, test.host, test.domains)
		if err != nil {
			t.Fatal(err)
		}
		if gotResource != test.expectedResource {
			t.Fatalf("test %d: expected %s got %s", i+1, test.expectedResource, gotResource)
		}
	}
}<|MERGE_RESOLUTION|>--- conflicted
+++ resolved
@@ -19,7 +19,6 @@
 import (
 	"bytes"
 	"context"
-	"encoding/json"
 	"encoding/xml"
 	"io/ioutil"
 	"net/http"
@@ -53,19 +52,10 @@
 	}
 
 	// generates the input request with XML bucket configuration set to the request body.
-<<<<<<< HEAD
-	createExpectedRequest := func(req *http.Request, bucketConfig interface{}) (*http.Request, error) {
-		var createBucketConfigBytes []byte
-		createBucketConfigBytes, e := xml.Marshal(bucketConfig)
-		if e != nil {
-			return nil, e
-		}
-=======
 	createExpectedRequest := func(req *http.Request, location string) *http.Request {
 		createBucketConfig := createBucketLocationConfiguration{}
 		createBucketConfig.Location = location
 		createBucketConfigBytes, _ := xml.Marshal(createBucketConfig)
->>>>>>> 5e69a107
 		createBucketConfigBuffer := bytes.NewBuffer(createBucketConfigBytes)
 		req.Body = ioutil.NopCloser(createBucketConfigBuffer)
 		req.ContentLength = int64(createBucketConfigBuffer.Len())
@@ -73,27 +63,11 @@
 	}
 
 	testCases := []struct {
-<<<<<<< HEAD
-		bucketConfig       interface{}
-=======
 		request            *http.Request
->>>>>>> 5e69a107
 		serverConfigRegion string
 		expectedCode       APIErrorCode
 	}{
 		// Test case - 1.
-<<<<<<< HEAD
-		{createBucketLocationConfiguration{Location: globalMinioDefaultRegion}, globalMinioDefaultRegion, ErrNone},
-		// Test case - 2.
-		// In case of empty request body ErrNone is returned.
-		{createBucketLocationConfiguration{Location: ""}, globalMinioDefaultRegion, ErrNone},
-		// Test case - 3.
-		// In case of a request body that is another valid object ErrMalformedXML is returned.
-		{ObjectIdentifier{}, globalMinioDefaultRegion, ErrMalformedXML},
-		// Test case - 3.
-		// In case of a request body that is another valid object ErrNone is returned.
-		{"{\"test\" = \"text\"}", globalMinioDefaultRegion, ErrMalformedXML},
-=======
 		{createExpectedRequest(&http.Request{}, "eu-central-1"), globalMinioDefaultRegion, ErrNone},
 		// Test case - 2.
 		// In case of empty request body ErrNone is returned.
@@ -104,30 +78,9 @@
 		// Test case - 4
 		// In case of invalid XML request body ErrMalformedXML is returned.
 		{malformedReq, globalMinioDefaultRegion, ErrMalformedXML},
->>>>>>> 5e69a107
 	}
 
 	for i, testCase := range testCases {
-<<<<<<< HEAD
-		var (
-			e            error
-			inputRequest *http.Request
-			reqBytes     []byte
-		)
-		if reflect.TypeOf(testCase.bucketConfig).Kind() == reflect.String {
-			inputRequest = &http.Request{}
-			reqBytes, e = json.Marshal(testCase.bucketConfig)
-			reader := bytes.NewReader(reqBytes)
-			inputRequest.Body = ioutil.NopCloser(reader)
-			inputRequest.ContentLength = int64(len(reqBytes))
-		} else {
-			inputRequest, e = createExpectedRequest(&http.Request{}, testCase.bucketConfig)
-		}
-		if e != nil {
-			t.Fatalf("Test %d: Failed to Marshal bucket configuration", i+1)
-		}
-=======
->>>>>>> 5e69a107
 		globalServerConfig.SetRegion(testCase.serverConfigRegion)
 		_, actualCode := parseLocationConstraint(testCase.request)
 		if testCase.expectedCode != actualCode {
