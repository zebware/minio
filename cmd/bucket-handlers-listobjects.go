--- conflicted
+++ resolved
@@ -92,13 +92,8 @@
 	}
 	// Inititate a list objects operation based on the input params.
 	// On success would return back ListObjectsInfo object to be
-<<<<<<< HEAD
-	// marshalled into S3 compatible XML header.
+	// marshaled into S3 compatible XML header.
 	listObjectsV2Info, err := listObjectsV2(ctx, bucket, prefix, token, delimiter, maxKeys, fetchOwner, startAfter)
-=======
-	// marshaled into S3 compatible XML header.
-	listObjectsV2Info, err := listObjectsV2(ctx, bucket, prefix, marker, delimiter, maxKeys, fetchOwner, startAfter)
->>>>>>> e5e522fc
 	if err != nil {
 		writeErrorResponse(w, toAPIErrorCode(err), r.URL)
 		return
